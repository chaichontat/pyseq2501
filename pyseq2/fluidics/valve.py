from __future__ import annotations

import asyncio
import logging
import time
from contextlib import asynccontextmanager
from typing import AsyncGenerator, Literal

from pyseq2.base.instruments import Movable, UsesSerial
from pyseq2.base.instruments_types import ValveName
from pyseq2.com.async_com import COM, CmdParse
from pyseq2.config import CONFIG
from pyseq2.utils.log import init_log
from pyseq2.utils.utils import IS_FAKE, ok_re, λ_int

logger = logging.getLogger(__name__)

# fmt: off
class ValveCmd:
    ID          = CmdParse("ID", ok_re(r"ID = (.+)", lambda x: x))
    CLEAR_ID    = f"*ID*"
    SET_POS     = λ_int(lambda x: f"GO{x}")
    GET_POS     = CmdParse("CP", ok_re(r"Position is  = (\d+)", int))
    GET_N_PORTS = CmdParse("NP", ok_re(r"NP = (\d+)", int))
# fmt: on


class _Valve(Movable, UsesSerial):
    @classmethod
    async def ainit(cls, name: ValveName, port_tx: str) -> _Valve:
        n_ports = 24 if CONFIG.machine == "HiSeq2500" and name.startswith("valve_b") else 10
        self = cls(name, n_ports)
        self.com = await COM.ainit(name, port_tx)  # VICI hates \n 🙄.

        async with self.com.big_lock:
            await self.com.send(ValveCmd.CLEAR_ID)
            if await self.com.send(ValveCmd.ID) != "not used":
                raise Exception(f"Already cleared ID but ID is still here.")
            assert await self.com.send(ValveCmd.GET_N_PORTS) == self.n_ports

        return self

    def __init__(self, name: ValveName, n_ports: Literal[10, 24]) -> None:
        self.com: COM
        self.name = name
<<<<<<< HEAD

        if CONFIG.machine == "HiSeq2500" and name[-1] == '2':
            self.n_ports = 24
        else:
            self.n_ports = 10
=======
        self.n_ports = n_ports
>>>>>>> 9ba39161

        self.t_lastcmd = 0.0

    async def initialize(self) -> None:
        ...

    @property
    async def pos(self) -> int:
        return await self.com.send(ValveCmd.GET_POS)

    async def move(self, pos: int) -> None:
        # If pos is the same as current position, will get `GO${p} = Bad command` as return.
        async with self.com.big_lock:  # Possible for valve to change after awaiting self.pos.
            if time.time() - self.t_lastcmd < 10.0:
                logger.warning(
                    "Time between valve moves is less than 10 seconds. Illumina does not like this."
                )
            if await self.pos == pos:
                return
            await self.com.send(ValveCmd.SET_POS(pos))
            self.t_lastcmd = time.time()
            if not IS_FAKE() and await self.pos != pos:
                raise Exception(f"Port {self.name} did not move to {pos}.")


class Valves(Movable):
    @classmethod
    async def ainit(cls, name: Literal["A", "B"], port1: str, port2: str) -> Valves:
        self = cls(name)
        match name:
            case "A":
                self.v = (await _Valve.ainit("valve_a1", port1), await _Valve.ainit("valve_a2", port2))
            case "B":
                self.v = (await _Valve.ainit("valve_b1", port1), await _Valve.ainit("valve_b2", port2))
        return self

    def __init__(self, name: Literal["A", "B"]) -> None:
        self.v: tuple[_Valve, _Valve]
        self.name = name
        self.lock = asyncio.Lock()

    def __getitem__(self, i: Literal[0, 1]) -> _Valve:
        return self.v[i]

    @init_log(logger, "Valve")
    async def initialize(self) -> None:
        async with self.lock:
            # Valve initialization is intentionally empty.
            await asyncio.gather(self.v[0].initialize(), self.v[1].initialize())
            if CONFIG.machine == "HiSeq2500":
                await self.set_fc_inlet(8)

    @property
    async def pos(self) -> int:
        p1, p2 = await asyncio.gather(self[0].pos, self[1].pos)
        if CONFIG.machine == "HiSeq2000":
            if p1 == 9:
                return 0
            if p1 == 10:
                return p2 + 9
            return p1

        elif CONFIG.machine == "HiSeq2500":
            if p1 == 6:
                return 0
            return p2

        else:
            assert False

    async def _move(self, p: int) -> None:
        async with self.lock:
            if CONFIG.machine == "HiSeq2000":
                match p:
                    case 0:
                        await self[0].move(9)
                    case x if 1 <= x <= 8:
                        await self[0].move(p)
                    case x if 10 <= x <= 19:
                        await asyncio.gather(self[0].move(10), self[1].move(p - 9))
                    case _:
                        raise ValueError("Invalid port number. Range is [1, 18], excluding 9.")

            elif CONFIG.machine == "HiSeq2500":
                match p:
                    case 0:
                        await self[0].move(6)
                    case x if 1 <= x <= 24:
                        await self[1].move(p)
                    case _:
                        raise ValueError("Invalid port number. Range is [1, 24].")
            else:
                assert False

        if not IS_FAKE():
            assert await self.pos == p

    async def move(self, pos: int) -> None:
        raise NotImplementedError("Use the async context manager move_port instead.")

    @asynccontextmanager
    async def move_port(self, pos: int) -> AsyncGenerator[None, None]:
        try:
            await self._move(pos)
            yield
        finally:
            await self._move(0)  # "Safe" position.

    async def set_fc_inlet(self, n: Literal[2, 8]) -> None:
        if CONFIG.machine == "HiSeq2000":
            raise NotImplementedError("This option is not valid for the HiSeq 2000.")

        match self.name:
            case "A":
                await self[0].move(2 if n == 2 else 3)
            case "B":
                await self[0].move(4 if n == 2 else 5)
            case _:
                assert False<|MERGE_RESOLUTION|>--- conflicted
+++ resolved
@@ -43,15 +43,11 @@
     def __init__(self, name: ValveName, n_ports: Literal[10, 24]) -> None:
         self.com: COM
         self.name = name
-<<<<<<< HEAD
 
         if CONFIG.machine == "HiSeq2500" and name[-1] == '2':
             self.n_ports = 24
         else:
             self.n_ports = 10
-=======
-        self.n_ports = n_ports
->>>>>>> 9ba39161
 
         self.t_lastcmd = 0.0
 
