<<<<<<< HEAD
from logging import getLogger
=======
# pyright: reportIncompatibleVariableOverride = false

>>>>>>> d0c4a676
from pathlib import Path
from typing import Any, Literal

import yaml
from pydantic import BaseSettings, validator

PATH = Path.home() / ".pyseq2"
PATH.mkdir(exist_ok=True)

logger = getLogger(__name__)


class Config(BaseSettings):
    class Config:
        allow_mutation = False

    machine: Literal["HiSeq2000", "HiSeq2500"] = "HiSeq2000"
    logPath: str = (PATH / "logs").as_posix()
    logLevel: Literal["DEBUG", "INFO", "WARNING", "ERROR", "CRITICAL"] = "INFO"
    barrels_per_lane: Literal[1, 2, 4, 8] = 1
    enabled_ports: tuple[int, ...] = None  # type: ignore

    # Hack until https://github.com/samuelcolvin/pydantic/pull/2625 is merged.
    @validator("enabled_ports", pre=True, always=True)
    def set_enabled_ports(cls, v: tuple[int, ...], values: dict[str, Any]) -> tuple[int, ...]:
        match values["machine"]:
            case "HiSeq2000":
                return tuple((i for i in range(1, 20) if i != 9))
            case "HiSeq2500":
                return tuple(range(1, 25))
            case _:
                raise ValueError("Invalid machine.")


def load_config(path: Path | str = PATH / "pyseq.yml") -> Config:
    if isinstance(path, str):
        path = Path(path)
    if not path.exists():
        logger.info("Config file not found. Using defaults.")
        return Config()
    return Config(**yaml.safe_load(path.read_text()))


CONFIG = load_config()<|MERGE_RESOLUTION|>--- conflicted
+++ resolved
@@ -1,9 +1,5 @@
-<<<<<<< HEAD
+# pyright: reportIncompatibleVariableOverride = false
 from logging import getLogger
-=======
-# pyright: reportIncompatibleVariableOverride = false
-
->>>>>>> d0c4a676
 from pathlib import Path
 from typing import Any, Literal
 
